--- conflicted
+++ resolved
@@ -7,6 +7,7 @@
   index,
   serial,
   boolean,
+  decimal,
 } from 'drizzle-orm/pg-core';
 import { relations } from 'drizzle-orm';
 import { createInsertSchema } from 'drizzle-zod';
@@ -47,7 +48,6 @@
 });
 
 // Saved wines table
-<<<<<<< HEAD
 export const savedWines = pgTable(
   'saved_wines',
   {
@@ -109,57 +109,6 @@
   },
   table => [index('IDX_recommendation_history_user_id').on(table.userId)]
 );
-=======
-export const savedWines = pgTable('saved_wines', {
-  id: serial('id').primaryKey(),
-  userId: serial('user_id')
-    .notNull()
-    .references(() => users.id),
-  wineName: varchar('wine_name').notNull(),
-  wineType: varchar('wine_type').notNull(),
-  region: varchar('region'),
-  vintage: varchar('vintage'),
-  description: text('description'),
-  priceRange: varchar('price_range'),
-  abv: varchar('abv'),
-  rating: varchar('rating'),
-  imageUrl: varchar('image_url'),
-  source: varchar('source').notNull(), // "recommendation" or "uploaded"
-  createdAt: timestamp('created_at').defaultNow(),
-});
-
-// Uploaded wines table
-export const uploadedWines = pgTable('uploaded_wines', {
-  id: serial('id').primaryKey(),
-  userId: serial('user_id')
-    .notNull()
-    .references(() => users.id),
-  originalImageUrl: varchar('original_image_url').notNull(),
-  wineName: varchar('wine_name'),
-  wineType: varchar('wine_type'),
-  region: varchar('region'),
-  vintage: varchar('vintage'),
-  optimalDrinkingStart: varchar('optimal_drinking_start'),
-  optimalDrinkingEnd: varchar('optimal_drinking_end'),
-  peakYearsStart: varchar('peak_years_start'),
-  peakYearsEnd: varchar('peak_years_end'),
-  analysis: text('analysis'),
-  estimatedValue: varchar('estimated_value'),
-  abv: varchar('abv'),
-  createdAt: timestamp('created_at').defaultNow(),
-});
-
-// Wine recommendations history
-export const recommendationHistory = pgTable('recommendation_history', {
-  id: serial('id').primaryKey(),
-  userId: serial('user_id')
-    .notNull()
-    .references(() => users.id),
-  query: text('query').notNull(),
-  recommendations: jsonb('recommendations').notNull(),
-  createdAt: timestamp('created_at').defaultNow(),
-});
->>>>>>> 6e9ccc4c
 
 // Email signups for pre-launch
 export const emailSignups = pgTable('email_signups', {
@@ -219,7 +168,6 @@
 export type CreateUser = Partial<User> & { clerkId: string };
 export type UpdateUser = Partial<User> & { clerkId: string };
 export type SavedWine = typeof savedWines.$inferSelect;
-<<<<<<< HEAD
 export type InsertSavedWine = typeof savedWines.$inferInsert;
 export type UploadedWine = typeof uploadedWines.$inferSelect;
 export type InsertUploadedWine = typeof uploadedWines.$inferInsert;
@@ -227,16 +175,4 @@
 export type InsertRecommendationHistory =
   typeof recommendationHistory.$inferInsert;
 export type EmailSignup = typeof emailSignups.$inferSelect;
-export type InsertEmailSignup = typeof emailSignups.$inferInsert;
-=======
-export type CreateSavedWine = Omit<SavedWine, 'id' | 'createdAt'>;
-export type UpdateSavedWine = Partial<SavedWine> & { id: number };
-export type UploadedWine = typeof uploadedWines.$inferSelect;
-export type CreateUploadedWine = Omit<UploadedWine, 'id' | 'createdAt'>;
-export type UpdateUploadedWine = Partial<UploadedWine> & { id: number };
-export type RecommendationHistory = typeof recommendationHistory.$inferSelect;
-export type CreateRecommendationHistory = Omit<RecommendationHistory, 'id' | 'createdAt'>;
-export type UpdateRecommendationHistory = Partial<RecommendationHistory> & { id: number };
-export type EmailSignup = typeof emailSignups.$inferSelect;
-export type CreateEmailSignup = Omit<EmailSignup, 'id' | 'createdAt'>;
->>>>>>> 6e9ccc4c
+export type InsertEmailSignup = typeof emailSignups.$inferInsert;