--- conflicted
+++ resolved
@@ -246,7 +246,9 @@
         console.log('User not found in database, creating new user:', clerkId);
         try {
           // Get user info from Clerk
-          const clerkUser = await clerkClient.users.getUser(clerkId as unknown as number);
+          const clerkUser = await clerkClient.users.getUser(
+            clerkId as unknown as number
+          );
 
           const userData: CreateUser = {
             clerkId: clerkId,
@@ -531,16 +533,6 @@
           maxCount: 3,
         });
       }
-<<<<<<< HEAD
-      const wineData = insertSavedWineSchema.parse({
-        userId,
-        wineName: req.body.wineName,
-        wineType: req.body.wineType,
-        source: req.body.source,
-      });
-      const savedWine = await storage.saveWine(wineData);
-=======
-
       const wineData = insertSavedWineSchema.parse({
         ...req.body,
         userId: user.id,
@@ -548,7 +540,6 @@
       const savedWine = await storage.saveWine(
         wineData as unknown as CreateSavedWine
       );
->>>>>>> 6e9ccc4c
       res.json(savedWine);
     } catch (error) {
       console.error('Error saving wine:', error);
